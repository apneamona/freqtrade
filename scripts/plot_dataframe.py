--- conflicted
+++ resolved
@@ -160,16 +160,10 @@
 
     tickers = {}
     if args.live:
-<<<<<<< HEAD
-        logger.info('Downloading pair.')
-        exchange.refresh_latest_ohlcv([(pair, tick_interval)])
-        tickers[pair] = exchange.klines((pair, tick_interval))
-=======
         logger.info('Downloading pairs.')
-        exchange.refresh_tickers(pairs, tick_interval)
+        exchange.refresh_latest_ohlcv([(pair, tick_interval) for pair in pairs])
         for pair in pairs:
-            tickers[pair] = exchange.klines(pair)
->>>>>>> 3bc96c16
+            tickers[pair] = exchange.klines((pair, tick_interval))
     else:
         tickers = history.load_data(
             datadir=Path(_CONF.get("datadir")),
