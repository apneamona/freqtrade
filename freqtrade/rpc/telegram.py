--- conflicted
+++ resolved
@@ -232,21 +232,14 @@
 
     for day in range(0, timescale):
         # need to query between day+1 and day-1
-<<<<<<< HEAD
-        nextdate = date.fromordinal(today-day+1)
-        prevdate = date.fromordinal(today-day-1)
+        nextdate = date.fromordinal(today - day + 1)
+        prevdate = date.fromordinal(today - day - 1)
         trades = Trade.query \
             .filter(Trade.is_open.is_(False)) \
             .filter(between(Trade.close_date, prevdate, nextdate)) \
             .order_by(Trade.close_date)\
             .all()
         curdayprofit = sum(trade.calc_profit() for trade in trades)
-=======
-        nextdate = date.fromordinal(today - day + 1)
-        prevdate = date.fromordinal(today - day - 1)
-        trades = Trade.query.filter(between(Trade.close_date, prevdate, nextdate)).all()
-        curdayprofit = sum(trade.close_profit * trade.stake_amount for trade in trades)
->>>>>>> c8fb6c46
         profit_days[date.fromordinal(today - day)] = format(curdayprofit, '.8f')
 
     stats = [[key, str(value) + ' BTC'] for key, value in profit_days.items()]
