"""
Functions to analyze ticker data with indicators and produce buy and sell signals
"""
import logging
from datetime import timedelta
from enum import Enum
from typing import Dict, List

import arrow
import talib.abstract as ta
from pandas import DataFrame, to_datetime

import freqtrade.vendor.qtpylib.indicators as qtpylib
from freqtrade.exchange import get_ticker_history

logger = logging.getLogger(__name__)


class SignalType(Enum):
    """ Enum to distinguish between buy and sell signals """
    BUY = "buy"
    SELL = "sell"


def parse_ticker_dataframe(ticker: list) -> DataFrame:
    """
    Analyses the trend for the given ticker history
    :param ticker: See exchange.get_ticker_history
    :return: DataFrame
    """
    columns = {'C': 'close', 'V': 'volume', 'O': 'open', 'H': 'high', 'L': 'low', 'T': 'date'}
    frame = DataFrame(ticker) \
        .drop('BV', 1) \
        .rename(columns=columns)
    frame['date'] = to_datetime(frame['date'], utc=True, infer_datetime_format=True)
    frame.sort_values('date', inplace=True)
    return frame


def populate_indicators(dataframe: DataFrame) -> DataFrame:
    """
    Adds several different TA indicators to the given DataFrame

    Performance Note: For the best performance be frugal on the number of indicators
    you are using. Let uncomment only the indicator you are using in your strategies
    or your hyperopt configuration, otherwise you will waste your memory and CPU usage.
    """

    # Momentum Indicator
    # ------------------------------------

    # ADX
    dataframe['adx'] = ta.ADX(dataframe)

    # Awesome oscillator
    dataframe['ao'] = qtpylib.awesome_oscillator(dataframe)
    """
    # Commodity Channel Index: values Oversold:<-100, Overbought:>100
    dataframe['cci'] = ta.CCI(dataframe)
    """
    # MACD
    macd = ta.MACD(dataframe)
    dataframe['macd'] = macd['macd']
    dataframe['macdsignal'] = macd['macdsignal']
    dataframe['macdhist'] = macd['macdhist']

    # MFI
    dataframe['mfi'] = ta.MFI(dataframe)

    # Minus Directional Indicator / Movement
    dataframe['minus_dm'] = ta.MINUS_DM(dataframe)
    dataframe['minus_di'] = ta.MINUS_DI(dataframe)

    # Plus Directional Indicator / Movement
    dataframe['plus_dm'] = ta.PLUS_DM(dataframe)
    dataframe['plus_di'] = ta.PLUS_DI(dataframe)
    dataframe['minus_di'] = ta.MINUS_DI(dataframe)

    """
    # ROC
    dataframe['roc'] = ta.ROC(dataframe)
    """
    # RSI
    dataframe['rsi'] = ta.RSI(dataframe)
    """
    # Inverse Fisher transform on RSI, values [-1.0, 1.0] (https://goo.gl/2JGGoy)
    rsi = 0.1 * (dataframe['rsi'] - 50)
    dataframe['fisher_rsi'] = (numpy.exp(2 * rsi) - 1) / (numpy.exp(2 * rsi) + 1)

    # Inverse Fisher transform on RSI normalized, value [0.0, 100.0] (https://goo.gl/2JGGoy)
    dataframe['fisher_rsi_norma'] = 50 * (dataframe['fisher_rsi'] + 1)

    # Stoch
    stoch = ta.STOCH(dataframe)
    dataframe['slowd'] = stoch['slowd']
    dataframe['slowk'] = stoch['slowk']
    """
    # Stoch fast
    stoch_fast = ta.STOCHF(dataframe)
    dataframe['fastd'] = stoch_fast['fastd']
    dataframe['fastk'] = stoch_fast['fastk']
    """
    # Stoch RSI
    stoch_rsi = ta.STOCHRSI(dataframe)
    dataframe['fastd_rsi'] = stoch_rsi['fastd']
    dataframe['fastk_rsi'] = stoch_rsi['fastk']
    """

    # Overlap Studies
    # ------------------------------------

    # Previous Bollinger bands
    # Because ta.BBANDS implementation is broken with small numbers, it actually
    # returns middle band for all the three bands. Switch to qtpylib.bollinger_bands
    # and use middle band instead.
    dataframe['blower'] = ta.BBANDS(dataframe, nbdevup=2, nbdevdn=2)['lowerband']
    """
    # Bollinger bands
    """
    bollinger = qtpylib.bollinger_bands(qtpylib.typical_price(dataframe), window=20, stds=2)
    dataframe['bb_lowerband'] = bollinger['lower']
    dataframe['bb_middleband'] = bollinger['mid']
    dataframe['bb_upperband'] = bollinger['upper']

    # EMA - Exponential Moving Average
    dataframe['ema3'] = ta.EMA(dataframe, timeperiod=3)
    dataframe['ema5'] = ta.EMA(dataframe, timeperiod=5)
    dataframe['ema10'] = ta.EMA(dataframe, timeperiod=10)
    dataframe['ema50'] = ta.EMA(dataframe, timeperiod=50)
    dataframe['ema100'] = ta.EMA(dataframe, timeperiod=100)

    # SAR Parabol
    dataframe['sar'] = ta.SAR(dataframe)

    # SMA - Simple Moving Average
    dataframe['sma'] = ta.SMA(dataframe, timeperiod=40)

    # TEMA - Triple Exponential Moving Average
    dataframe['tema'] = ta.TEMA(dataframe, timeperiod=9)

    # Cycle Indicator
    # ------------------------------------
    # Hilbert Transform Indicator - SineWave
    hilbert = ta.HT_SINE(dataframe)
    dataframe['htsine'] = hilbert['sine']
    dataframe['htleadsine'] = hilbert['leadsine']

    # Pattern Recognition - Bullish candlestick patterns
    # ------------------------------------
    """
    # Hammer: values [0, 100]
    dataframe['CDLHAMMER'] = ta.CDLHAMMER(dataframe)

    # Inverted Hammer: values [0, 100]
    dataframe['CDLINVERTEDHAMMER'] = ta.CDLINVERTEDHAMMER(dataframe)

    # Dragonfly Doji: values [0, 100]
    dataframe['CDLDRAGONFLYDOJI'] = ta.CDLDRAGONFLYDOJI(dataframe)

    # Piercing Line: values [0, 100]
    dataframe['CDLPIERCING'] = ta.CDLPIERCING(dataframe) # values [0, 100]

    # Morningstar: values [0, 100]
    dataframe['CDLMORNINGSTAR'] = ta.CDLMORNINGSTAR(dataframe) # values [0, 100]

    # Three White Soldiers: values [0, 100]
    dataframe['CDL3WHITESOLDIERS'] = ta.CDL3WHITESOLDIERS(dataframe) # values [0, 100]
    """

    # Pattern Recognition - Bearish candlestick patterns
    # ------------------------------------
    """
    # Hanging Man: values [0, 100]
    dataframe['CDLHANGINGMAN'] = ta.CDLHANGINGMAN(dataframe)

    # Shooting Star: values [0, 100]
    dataframe['CDLSHOOTINGSTAR'] = ta.CDLSHOOTINGSTAR(dataframe)

    # Gravestone Doji: values [0, 100]
    dataframe['CDLGRAVESTONEDOJI'] = ta.CDLGRAVESTONEDOJI(dataframe)

    # Dark Cloud Cover: values [0, 100]
    dataframe['CDLDARKCLOUDCOVER'] = ta.CDLDARKCLOUDCOVER(dataframe)

    # Evening Doji Star: values [0, 100]
    dataframe['CDLEVENINGDOJISTAR'] = ta.CDLEVENINGDOJISTAR(dataframe)

    # Evening Star: values [0, 100]
    dataframe['CDLEVENINGSTAR'] = ta.CDLEVENINGSTAR(dataframe)
    """

    # Pattern Recognition - Bullish/Bearish candlestick patterns
    # ------------------------------------
    """
    # Three Line Strike: values [0, -100, 100]
    dataframe['CDL3LINESTRIKE'] = ta.CDL3LINESTRIKE(dataframe)

    # Spinning Top: values [0, -100, 100]
    dataframe['CDLSPINNINGTOP'] = ta.CDLSPINNINGTOP(dataframe) # values [0, -100, 100]

    # Engulfing: values [0, -100, 100]
    dataframe['CDLENGULFING'] = ta.CDLENGULFING(dataframe) # values [0, -100, 100]

    # Harami: values [0, -100, 100]
    dataframe['CDLHARAMI'] = ta.CDLHARAMI(dataframe) # values [0, -100, 100]

    # Three Outside Up/Down: values [0, -100, 100]
    dataframe['CDL3OUTSIDE'] = ta.CDL3OUTSIDE(dataframe) # values [0, -100, 100]

    # Three Inside Up/Down: values [0, -100, 100]
    dataframe['CDL3INSIDE'] = ta.CDL3INSIDE(dataframe) # values [0, -100, 100]
    """

    # Chart type
    # ------------------------------------
    # Heikinashi stategy
    heikinashi = qtpylib.heikinashi(dataframe)
    dataframe['ha_open'] = heikinashi['open']
    dataframe['ha_close'] = heikinashi['close']
    dataframe['ha_high'] = heikinashi['high']
    dataframe['ha_low'] = heikinashi['low']

    return dataframe


def populate_buy_trend(dataframe: DataFrame) -> DataFrame:
    """
    Based on TA indicators, populates the buy signal for the given dataframe
    :param dataframe: DataFrame
    :return: DataFrame with buy column
    """
    dataframe.loc[
        (
            (dataframe['rsi'] < 35) &
            (dataframe['fastd'] < 35) &
            (dataframe['adx'] > 30) &
            (dataframe['plus_di'] > 0.5)
        ) |
        (
            (dataframe['adx'] > 65) &
            (dataframe['plus_di'] > 0.5)
        ),
        'buy'] = 1

    return dataframe


def populate_sell_trend(dataframe: DataFrame) -> DataFrame:
    """
    Based on TA indicators, populates the sell signal for the given dataframe
    :param dataframe: DataFrame
    :return: DataFrame with buy column
    """
    dataframe.loc[
        (
            (
                (qtpylib.crossed_above(dataframe['rsi'], 70)) |
                (qtpylib.crossed_above(dataframe['fastd'], 70))
            ) &
            (dataframe['adx'] > 10) &
            (dataframe['minus_di'] > 0)
        ) |
        (
            (dataframe['adx'] > 70) &
            (dataframe['minus_di'] > 0.5)
        ),
        'sell'] = 1
    return dataframe


def analyze_ticker(ticker_history: List[Dict]) -> DataFrame:
    """
    Parses the given ticker history and returns a populated DataFrame
    add several TA indicators and buy signal to it
    :return DataFrame with ticker data and indicator data
    """
    dataframe = parse_ticker_dataframe(ticker_history)
    dataframe = populate_indicators(dataframe)
    dataframe = populate_buy_trend(dataframe)
    dataframe = populate_sell_trend(dataframe)
    return dataframe


<<<<<<< HEAD
def get_signal(pair: str, signal: SignalType, interval: int) -> bool:
=======
def get_signal(pair: str) -> (bool, bool):
>>>>>>> a7e561b5
    """
    Calculates current signal based several technical analysis indicators
    :param pair: pair in format BTC_ANT or BTC-ANT
    :return: (True, False) if pair is good for buying and not for selling
    """
    ticker_hist = get_ticker_history(pair, interval)
    if not ticker_hist:
        logger.warning('Empty ticker history for pair %s', pair)
        return (False, False)

    try:
        dataframe = analyze_ticker(ticker_hist)
    except ValueError as ex:
        logger.warning('Unable to analyze ticker for pair %s: %s', pair, str(ex))
        return (False, False)
    except Exception as ex:
        logger.exception('Unexpected error when analyzing ticker for pair %s: %s', pair, str(ex))
        return (False, False)

    if dataframe.empty:
        return (False, False)

    latest = dataframe.iloc[-1]

    # Check if dataframe is out of date
    signal_date = arrow.get(latest['date'])
    if signal_date < arrow.now() - timedelta(minutes=10):
        return (False, False)

    (buy, sell) = latest[SignalType.BUY.value] == 1, latest[SignalType.SELL.value] == 1
    logger.debug('trigger: %s (pair=%s) buy=%s sell=%s', latest['date'], pair, str(buy), str(sell))
    return (buy, sell)<|MERGE_RESOLUTION|>--- conflicted
+++ resolved
@@ -281,11 +281,7 @@
     return dataframe
 
 
-<<<<<<< HEAD
-def get_signal(pair: str, signal: SignalType, interval: int) -> bool:
-=======
-def get_signal(pair: str) -> (bool, bool):
->>>>>>> a7e561b5
+def get_signal(pair: str, interval: int) -> (bool, bool):
     """
     Calculates current signal based several technical analysis indicators
     :param pair: pair in format BTC_ANT or BTC-ANT
