--- conflicted
+++ resolved
@@ -147,13 +147,12 @@
             realistic: do we try to simulate realistic trades? (default: True)
             sell_profit_only: sell if profit only
             use_sell_signal: act on sell-signal
-            stoploss: use stoploss
         :return: DataFrame
         """
         headers = ['date', 'buy', 'open', 'close', 'sell']
         processed = args['processed']
         max_open_trades = args.get('max_open_trades', 0)
-        realistic = args.get('realistic', True)
+        realistic = args.get('realistic', False)
         record = args.get('record', None)
         records = []
         trades = []
@@ -251,7 +250,6 @@
                 'realistic': self.config.get('realistic_simulation', False),
                 'sell_profit_only': sell_profit_only,
                 'use_sell_signal': use_sell_signal,
-                'stoploss': self.analyze.strategy.stoploss,
                 'record': self.config.get('export')
             }
         )
@@ -271,7 +269,6 @@
 
 def setup_configuration(args) -> Dict[str, Any]:
     """
-<<<<<<< HEAD
     Prepare the configuration for the backtesting
     :param args: Cli args from Arguments()
     :return: Configuration
@@ -303,140 +300,4 @@
 
     # Initialize backtesting object
     backtesting = Backtesting(config)
-    backtesting.start()
-=======
-    Implements backtesting functionality
-    :param args: a dict containing:
-        stake_amount: btc amount to use for each trade
-        processed: a processed dictionary with format {pair, data}
-        max_open_trades: maximum number of concurrent trades (default: 0, disabled)
-        realistic: do we try to simulate realistic trades? (default: True)
-        sell_profit_only: sell if profit only
-        use_sell_signal: act on sell-signal
-    :return: DataFrame
-    """
-    headers = ['date', 'buy', 'open', 'close', 'sell']
-    processed = args['processed']
-    max_open_trades = args.get('max_open_trades', 0)
-    realistic = args.get('realistic', False)
-    record = args.get('record', None)
-    records = []
-    trades = []
-    trade_count_lock: dict = {}
-    exchange._API = Bittrex({'key': '', 'secret': ''})
-    for pair, pair_data in processed.items():
-        pair_data['buy'], pair_data['sell'] = 0, 0  # cleanup from previous run
-
-        ticker_data = populate_sell_trend(populate_buy_trend(pair_data))[headers]
-        ticker = [x for x in ticker_data.itertuples()]
-
-        lock_pair_until = None
-        for index, row in enumerate(ticker):
-            if row.buy == 0 or row.sell == 1:
-                continue  # skip rows where no buy signal or that would immediately sell off
-
-            if realistic:
-                if lock_pair_until is not None and row.date <= lock_pair_until:
-                    continue
-            if max_open_trades > 0:
-                # Check if max_open_trades has already been reached for the given date
-                if not trade_count_lock.get(row.date, 0) < max_open_trades:
-                    continue
-                trade_count_lock[row.date] = trade_count_lock.get(row.date, 0) + 1
-
-            ret = get_sell_trade_entry(pair, row, ticker[index+1:], trade_count_lock, args)
-            if ret:
-                row2, trade_entry, next_date = ret
-                lock_pair_until = next_date
-                trades.append(trade_entry)
-                if record:
-                    # Note, need to be json.dump friendly
-                    # record a tuple of pair, current_profit_percent,
-                    # entry-date, duration
-                    records.append((pair, trade_entry[1],
-                                    row.date.strftime('%s'),
-                                    row2.date.strftime('%s'),
-                                    row.date, trade_entry[3]))
-    # For now export inside backtest(), maybe change so that backtest()
-    # returns a tuple like: (dataframe, records, logs, etc)
-    if record and record.find('trades') >= 0:
-        logger.info('Dumping backtest results')
-        misc.file_dump_json('backtest-result.json', records)
-    labels = ['currency', 'profit_percent', 'profit_BTC', 'duration']
-    return DataFrame.from_records(trades, columns=labels)
-
-
-def start(args):
-    # Initialize logger
-    logging.basicConfig(
-        level=args.loglevel,
-        format='%(asctime)s - %(name)s - %(levelname)s - %(message)s',
-    )
-
-    exchange._API = Bittrex({'key': '', 'secret': ''})
-
-    logger.info('Using config: %s ...', args.config)
-    config = misc.load_config(args.config)
-
-    # If -i/--ticker-interval is use we override the configuration parameter
-    # (that will override the strategy configuration)
-    if args.ticker_interval:
-        config.update({'ticker_interval': args.ticker_interval})
-
-    # init the strategy to use
-    config.update({'strategy': args.strategy})
-    strategy = Strategy()
-    strategy.init(config)
-
-    logger.info('Using ticker_interval: %d ...', strategy.ticker_interval)
-
-    data = {}
-    pairs = config['exchange']['pair_whitelist']
-    logger.info('Using stake_currency: %s ...', config['stake_currency'])
-    logger.info('Using stake_amount: %s ...', config['stake_amount'])
-
-    if args.live:
-        logger.info('Downloading data for all pairs in whitelist ...')
-        for pair in pairs:
-            data[pair] = exchange.get_ticker_history(pair, strategy.ticker_interval)
-    else:
-        logger.info('Using local backtesting data (using whitelist in given config) ...')
-
-        timerange = misc.parse_timerange(args.timerange)
-        data = optimize.load_data(args.datadir,
-                                  pairs=pairs,
-                                  ticker_interval=strategy.ticker_interval,
-                                  refresh_pairs=args.refresh_pairs,
-                                  timerange=timerange)
-    max_open_trades = 0
-    if args.realistic_simulation:
-        logger.info('Using max_open_trades: %s ...', config['max_open_trades'])
-        max_open_trades = config['max_open_trades']
-
-    # Monkey patch config
-    from freqtrade import main
-    main._CONF = config
-
-    preprocessed = optimize.tickerdata_to_dataframe(data)
-    # Print timeframe
-    min_date, max_date = get_timeframe(preprocessed)
-    logger.info('Measuring data from %s up to %s (%s days)..',
-                min_date.isoformat(),
-                max_date.isoformat(),
-                (max_date-min_date).days)
-    # Execute backtest and print results
-    sell_profit_only = config.get('experimental', {}).get('sell_profit_only', False)
-    use_sell_signal = config.get('experimental', {}).get('use_sell_signal', False)
-    results = backtest({'stake_amount': config['stake_amount'],
-                        'processed': preprocessed,
-                        'max_open_trades': max_open_trades,
-                        'realistic': args.realistic_simulation,
-                        'sell_profit_only': sell_profit_only,
-                        'use_sell_signal': use_sell_signal,
-                        'record': args.export
-                        })
-    logger.info(
-        '\n==================================== BACKTESTING REPORT ====================================\n%s',  # noqa
-        generate_text_table(data, results, config['stake_currency'])
-    )
->>>>>>> 35c51c73
+    backtesting.start()