# pragma pylint: disable=missing-docstring, W0212, too-many-arguments

"""
This module contains the backtesting logic
"""
import logging
import operator
from argparse import Namespace
from datetime import datetime, timedelta
from typing import Any, Dict, List, NamedTuple, Optional, Tuple

import arrow
from pandas import DataFrame, to_datetime
from tabulate import tabulate

import freqtrade.optimize as optimize
from freqtrade import DependencyException, constants
from freqtrade.arguments import Arguments
from freqtrade.configuration import Configuration
from freqtrade.exchange import Exchange
from freqtrade.misc import file_dump_json
from freqtrade.optimize.backslapping import Backslapping
from freqtrade.persistence import Trade
from freqtrade.strategy.interface import SellType
from freqtrade.strategy.resolver import IStrategy, StrategyResolver
from profilehooks import profile
from collections import OrderedDict
import timeit
from time import sleep

logger = logging.getLogger(__name__)


class BacktestResult(NamedTuple):
    """
    NamedTuple Defining BacktestResults inputs.
    """
    pair: str
    profit_percent: float
    profit_abs: float
    open_time: datetime
    close_time: datetime
    open_index: int
    close_index: int
    trade_duration: float
    open_at_end: bool
    open_rate: float
    close_rate: float
    sell_reason: SellType


class Backtesting(object):
    """
    Backtesting class, this class contains all the logic to run a backtest

    To run a backtest:
    backtesting = Backtesting(config)
    backtesting.start()
    """

    def __init__(self, config: Dict[str, Any]) -> None:
        self.config = config
        self.strategy: IStrategy = StrategyResolver(self.config).strategy
        self.ticker_interval = self.strategy.ticker_interval
        self.tickerdata_to_dataframe = self.strategy.tickerdata_to_dataframe
        self.advise_buy = self.strategy.advise_buy
        self.advise_sell = self.strategy.advise_sell

        # Reset keys for backtesting
        self.config['exchange']['key'] = ''
        self.config['exchange']['secret'] = ''
        self.config['exchange']['password'] = ''
        self.config['exchange']['uid'] = ''
        self.config['dry_run'] = True
        self.exchange = Exchange(self.config)
        self.fee = self.exchange.get_fee()

        self.stop_loss_value = self.strategy.stoploss

        #### backslap config
        '''
        Numpy arrays are used for 100x speed up
        We requires setting Int values for
        buy stop triggers and stop calculated on
        # buy 0 - open 1 - close 2 - sell 3 - high 4 - low 5 - stop 6
        '''
        self.np_buy: int = 0
        self.np_open: int = 1
        self.np_close: int = 2
        self.np_sell: int = 3
        self.np_high: int = 4
        self.np_low: int = 5
        self.np_stop: int = 6
        self.np_bto: int = self.np_close  # buys_triggered_on - should be close
        self.np_bco: int = self.np_open  # buys calculated on - open of the next candle.
        self.np_sto: int = self.np_low  # stops_triggered_on - Should be low, FT uses close
        self.np_sco: int = self.np_stop  # stops_calculated_on - Should be stop, FT uses close
        # self.np_sto: int = self.np_close  # stops_triggered_on - Should be low, FT uses close
        # self.np_sco: int = self.np_close  # stops_calculated_on - Should be stop, FT uses close

        self.use_backslap = True  # Enable backslap - if false Orginal code is executed.
        self.debug = False  # Main debug enable, very print heavy, enable 2 loops recommended
        self.debug_timing = False  # Stages within Backslap
        self.debug_2loops = False  # Limit each pair to two loops, useful when debugging
        self.debug_vector = False  # Debug vector calcs
        self.debug_timing_main_loop = False  # print overall timing per pair - works in Backtest and Backslap

        self.backslap_show_trades = False  # prints trades in addition to summary report
        self.backslap_save_trades = True  # saves trades as a pretty table to backslap.txt

        self.stop_stops: int = 9999  # stop back testing any pair with this many stops, set to 999999 to not hit

        self.backslap = Backslapping(config)

    @staticmethod
    def get_timeframe(data: Dict[str, DataFrame]) -> Tuple[arrow.Arrow, arrow.Arrow]:
        """
        Get the maximum timeframe for the given backtest data
        :param data: dictionary with preprocessed backtesting data
        :return: tuple containing min_date, max_date
        """
        timeframe = [
            (arrow.get(frame['date'].min()), arrow.get(frame['date'].max()))
            for frame in data.values()
        ]
        return min(timeframe, key=operator.itemgetter(0))[0], \
               max(timeframe, key=operator.itemgetter(1))[1]

    def _generate_text_table(self, data: Dict[str, Dict], results: DataFrame) -> str:
        """
        Generates and returns a text table for the given backtest data and the results dataframe
        :return: pretty printed table with tabulate as str
        """
        stake_currency = str(self.config.get('stake_currency'))

        floatfmt = ('s', 'd', '.2f', '.2f', '.8f', 'd', '.1f', '.1f')
        tabular_data = []
        headers = ['pair', 'buy count', 'avg profit %', 'cum profit %',
                   'total profit ' + stake_currency, 'avg duration', 'profit', 'loss']
        for pair in data:
            result = results[results.pair == pair]
            tabular_data.append([
                pair,
                len(result.index),
                result.profit_percent.mean() * 100.0,
                result.profit_percent.sum() * 100.0,
                result.profit_abs.sum(),
                str(timedelta(
                    minutes=round(result.trade_duration.mean()))) if not result.empty else '0:00',
                len(result[result.profit_abs > 0]),
                len(result[result.profit_abs < 0])
            ])

        # Append Total
        tabular_data.append([
            'TOTAL',
            len(results.index),
            results.profit_percent.mean() * 100.0,
            results.profit_percent.sum() * 100.0,
            results.profit_abs.sum(),
            str(timedelta(
                minutes=round(results.trade_duration.mean()))) if not results.empty else '0:00',
            len(results[results.profit_abs > 0]),
            len(results[results.profit_abs < 0])
        ])
        return tabulate(tabular_data, headers=headers, floatfmt=floatfmt, tablefmt="pipe")

    def _generate_text_table_sell_reason(self, data: Dict[str, Dict], results: DataFrame) -> str:
        """
        Generate small table outlining Backtest results
        """

        tabular_data = []
        headers = ['Sell Reason', 'Count']
        for reason, count in results['sell_reason'].value_counts().iteritems():
            tabular_data.append([reason.value, count])
        return tabulate(tabular_data, headers=headers, tablefmt="pipe")

    def _store_backtest_result(self, recordfilename: Optional[str], results: DataFrame) -> None:

        records = [(t.pair, t.profit_percent, t.open_time.timestamp(),
                    t.close_time.timestamp(), t.open_index - 1, t.trade_duration,
                    t.open_rate, t.close_rate, t.open_at_end, t.sell_reason.value)
                   for index, t in results.iterrows()]

        if records:
            logger.info('Dumping backtest results to %s', recordfilename)
            file_dump_json(recordfilename, records)

    def _get_sell_trade_entry(
            self, pair: str, buy_row: DataFrame,
            partial_ticker: List, trade_count_lock: Dict, args: Dict) -> Optional[BacktestResult]:

        stake_amount = args['stake_amount']
        max_open_trades = args.get('max_open_trades', 0)
        trade = Trade(
            open_rate=buy_row.open,
            open_date=buy_row.date,
            stake_amount=stake_amount,
            amount=stake_amount / buy_row.open,
            fee_open=self.fee,
            fee_close=self.fee
        )

        # calculate win/lose forwards from buy point
        for sell_row in partial_ticker:
            if max_open_trades > 0:
                # Increase trade_count_lock for every iteration
                trade_count_lock[sell_row.date] = trade_count_lock.get(sell_row.date, 0) + 1

            buy_signal = sell_row.buy
            sell = self.strategy.should_sell(trade, sell_row.open, sell_row.date, buy_signal,
                                             sell_row.sell)
            if sell.sell_flag:
                return BacktestResult(pair=pair,
                                      profit_percent=trade.calc_profit_percent(rate=sell_row.open),
                                      profit_abs=trade.calc_profit(rate=sell_row.open),
                                      open_time=buy_row.date,
                                      close_time=sell_row.date,
                                      trade_duration=int((
                                                                 sell_row.date - buy_row.date).total_seconds() // 60),
                                      open_index=buy_row.Index,
                                      close_index=sell_row.Index,
                                      open_at_end=False,
                                      open_rate=buy_row.open,
                                      close_rate=sell_row.open,
                                      sell_reason=sell.sell_type
                                      )
        if partial_ticker:
            # no sell condition found - trade stil open at end of backtest period
            sell_row = partial_ticker[-1]
            btr = BacktestResult(pair=pair,
                                 profit_percent=trade.calc_profit_percent(rate=sell_row.open),
                                 profit_abs=trade.calc_profit(rate=sell_row.open),
                                 open_time=buy_row.date,
                                 close_time=sell_row.date,
                                 trade_duration=int((
                                                            sell_row.date - buy_row.date).total_seconds() // 60),
                                 open_index=buy_row.Index,
                                 close_index=sell_row.Index,
                                 open_at_end=True,
                                 open_rate=buy_row.open,
                                 close_rate=sell_row.open,
                                 sell_reason=SellType.FORCE_SELL
                                 )
            logger.debug('Force_selling still open trade %s with %s perc - %s', btr.pair,
                         btr.profit_percent, btr.profit_abs)
            return btr
        return None

    def s(self):
        st = timeit.default_timer()
        return st

    def f(self, st):
        return (timeit.default_timer() - st)

    def backtest(self, args: Dict) -> DataFrame:
        """
        Implements backtesting functionality

        NOTE: This method is used by Hyperopt at each iteration. Please keep it optimized.
        Of course try to not have ugly code. By some accessor are sometime slower than functions.
        Avoid, logging on this method

        :param args: a dict containing:
            stake_amount: btc amount to use for each trade
            processed: a processed dictionary with format {pair, data}
            max_open_trades: maximum number of concurrent trades (default: 0, disabled)
            position_stacking: do we allow position stacking? (default: False)
        :return: DataFrame
        """

<<<<<<< HEAD
        use_backslap = self.use_backslap
        debug_timing = self.debug_timing_main_loop

        if use_backslap:  # Use Back Slap code
            return self.backslap.run(args)
        else:  # use Original Back test code
            ########################## Original BT loop
=======
            ticker_data = self.advise_sell(
                self.advise_buy(pair_data, {'pair': pair}), {'pair': pair})[headers].copy()
>>>>>>> d048f3ce

            headers = ['date', 'buy', 'open', 'close', 'sell']
            processed = args['processed']
            max_open_trades = args.get('max_open_trades', 0)
            position_stacking = args.get('position_stacking', False)
            trades = []
            trade_count_lock: Dict = {}

            for pair, pair_data in processed.items():
                if debug_timing:  # Start timer
                    fl = self.s()

                pair_data['buy'], pair_data['sell'] = 0, 0  # cleanup from previous run

                ticker_data = self.populate_sell_trend(
                    self.populate_buy_trend(pair_data))[headers].copy()

                # to avoid using data from future, we buy/sell with signal from previous candle
                ticker_data.loc[:, 'buy'] = ticker_data['buy'].shift(1)
                ticker_data.loc[:, 'sell'] = ticker_data['sell'].shift(1)

                ticker_data.drop(ticker_data.head(1).index, inplace=True)

                if debug_timing:  # print time taken
                    flt = self.f(fl)
                    # print("populate_buy_trend:", pair, round(flt, 10))
                    st = self.s()

                # Convert from Pandas to list for performance reasons
                # (Looping Pandas is slow.)
                ticker = [x for x in ticker_data.itertuples()]

                lock_pair_until = None
                for index, row in enumerate(ticker):
                    if row.buy == 0 or row.sell == 1:
                        continue  # skip rows where no buy signal or that would immediately sell off

                if not position_stacking:
                    if lock_pair_until is not None and row.date <= lock_pair_until:
                        continue
                if max_open_trades > 0:
                    # Check if max_open_trades has already been reached for the given date
                    if not trade_count_lock.get(row.date, 0) < max_open_trades:
                        continue

                        trade_count_lock[row.date] = trade_count_lock.get(row.date, 0) + 1

                    trade_entry = self._get_sell_trade_entry(pair, row, ticker[index + 1:],
                                                             trade_count_lock, args)

                    if trade_entry:
                        lock_pair_until = trade_entry.close_time
                        trades.append(trade_entry)
                    else:
                        # Set lock_pair_until to end of testing period if trade could not be closed
                        # This happens only if the buy-signal was with the last candle
                        lock_pair_until = ticker_data.iloc[-1].date

                if debug_timing:  # print time taken
                    tt = self.f(st)
                    print("Time to BackTest :", pair, round(tt, 10))
                    print("-----------------------")

            return DataFrame.from_records(trades, columns=BacktestResult._fields)
            ####################### Original BT loop end

    def start(self) -> None:
        """
        Run a backtesting end-to-end
        :return: None
        """
        data = {}
        pairs = self.config['exchange']['pair_whitelist']
        logger.info('Using stake_currency: %s ...', self.config['stake_currency'])
        logger.info('Using stake_amount: %s ...', self.config['stake_amount'])

        if self.config.get('live'):
            logger.info('Downloading data for all pairs in whitelist ...')
            for pair in pairs:
                data[pair] = self.exchange.get_ticker_history(pair, self.ticker_interval)
        else:
            logger.info('Using local backtesting data (using whitelist in given config) ...')

            timerange = Arguments.parse_timerange(None if self.config.get(
                'timerange') is None else str(self.config.get('timerange')))

            ld_files = self.s()
            data = optimize.load_data(
                self.config['datadir'],
                pairs=pairs,
                ticker_interval=self.ticker_interval,
                refresh_pairs=self.config.get('refresh_pairs', False),
                exchange=self.exchange,
                timerange=timerange
            )

        if not data:
            logger.critical("No data found. Terminating.")
            return
        # Use max_open_trades in backtesting, except --disable-max-market-positions is set
        if self.config.get('use_max_market_positions', True):
            max_open_trades = self.config['max_open_trades']
        else:
            logger.info('Ignoring max_open_trades (--disable-max-market-positions was used) ...')
            max_open_trades = 0

        preprocessed = self.tickerdata_to_dataframe(data)
        t_t = self.f(ld_files)
        print("Load from json to file to df in mem took", t_t)

        # Print timeframe
        min_date, max_date = self.get_timeframe(preprocessed)
        logger.info(
            'Measuring data from %s up to %s (%s days)..',
            min_date.isoformat(),
            max_date.isoformat(),
            (max_date - min_date).days
        )

        # Execute backtest and print results
        results = self.backtest(
            {
                'stake_amount': self.config.get('stake_amount'),
                'processed': preprocessed,
                'max_open_trades': max_open_trades,
                'position_stacking': self.config.get('position_stacking', False),
            }
        )

        if self.config.get('export', False):
            self._store_backtest_result(self.config.get('exportfilename'), results)

        if self.use_backslap:
            logger.info(
                '\n====================================================== '
                'BackSLAP REPORT'
                ' =======================================================\n'
                '%s',
                self._generate_text_table(
                    data,
                    results
                )
            )
            # optional print trades
            if self.backslap_show_trades:
                TradesFrame = results.filter(['open_time', 'pair', 'exit_type', 'profit_percent', 'profit_abs',
                                              'buy_spend', 'sell_take', 'trade_duration', 'close_time'], axis=1)

                def to_fwf(df, fname):
                    content = tabulate(df.values.tolist(), list(df.columns), floatfmt=".8f", tablefmt='psql')
                    print(content)

                DataFrame.to_fwf = to_fwf(TradesFrame, "backslap.txt")

            # optional save trades
            if self.backslap_save_trades:
                TradesFrame = results.filter(['open_time', 'pair', 'exit_type', 'profit_percent', 'profit_abs',
                                              'buy_spend', 'sell_take', 'trade_duration', 'close_time'], axis=1)

                def to_fwf(df, fname):
                    content = tabulate(df.values.tolist(), list(df.columns), floatfmt=".8f", tablefmt='psql')
                    open(fname, "w").write(content)

                DataFrame.to_fwf = to_fwf(TradesFrame, "backslap.txt")

        else:
            logger.info(
                '\n================================================= '
                'BACKTEST REPORT'
                ' ==================================================\n'
                '%s',
                self._generate_text_table(
                    data,
                    results
                )
            )

        if 'sell_reason' in results.columns:
            logger.info(
                '\n' +
                ' SELL READON STATS '.center(119, '=') +
                '\n%s \n',
                self._generate_text_table_sell_reason(data, results)

            )
        else:
            logger.info("no sell reasons available!")

        logger.info(
            '\n' +
            ' LEFT OPEN TRADES REPORT '.center(119, '=') +
            '\n%s',
            self._generate_text_table(
                data,
                results.loc[results.open_at_end]
            )
        )


def setup_configuration(args: Namespace) -> Dict[str, Any]:
    """
    Prepare the configuration for the backtesting
    :param args: Cli args from Arguments()
    :return: Configuration
    """
    configuration = Configuration(args)
    config = configuration.get_config()

    # Ensure we do not use Exchange credentials
    config['exchange']['key'] = ''
    config['exchange']['secret'] = ''

    if config['stake_amount'] == constants.UNLIMITED_STAKE_AMOUNT:
        raise DependencyException('stake amount could not be "%s" for backtesting' %
                                  constants.UNLIMITED_STAKE_AMOUNT)

    return config


def start(args: Namespace) -> None:
    """
    Start Backtesting script
    :param args: Cli args from Arguments()
    :return: None
    """
    # Initialize configuration
    config = setup_configuration(args)
    logger.info('Starting freqtrade in Backtesting mode')

    # Initialize backtesting object
    backtesting = Backtesting(config)
    backtesting.start()<|MERGE_RESOLUTION|>--- conflicted
+++ resolved
@@ -271,7 +271,6 @@
         :return: DataFrame
         """
 
-<<<<<<< HEAD
         use_backslap = self.use_backslap
         debug_timing = self.debug_timing_main_loop
 
@@ -279,10 +278,6 @@
             return self.backslap.run(args)
         else:  # use Original Back test code
             ########################## Original BT loop
-=======
-            ticker_data = self.advise_sell(
-                self.advise_buy(pair_data, {'pair': pair}), {'pair': pair})[headers].copy()
->>>>>>> d048f3ce
 
             headers = ['date', 'buy', 'open', 'close', 'sell']
             processed = args['processed']
@@ -297,8 +292,8 @@
 
                 pair_data['buy'], pair_data['sell'] = 0, 0  # cleanup from previous run
 
-                ticker_data = self.populate_sell_trend(
-                    self.populate_buy_trend(pair_data))[headers].copy()
+                ticker_data = self.advise_sell(
+                self.advise_buy(pair_data, {'pair': pair}), {'pair': pair})[headers].copy()
 
                 # to avoid using data from future, we buy/sell with signal from previous candle
                 ticker_data.loc[:, 'buy'] = ticker_data['buy'].shift(1)
