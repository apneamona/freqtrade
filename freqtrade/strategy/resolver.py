# pragma pylint: disable=attribute-defined-outside-init

"""
This module load custom strategies
"""
import importlib.util
import inspect
import logging
from base64 import urlsafe_b64decode
from collections import OrderedDict
from typing import Dict, Optional, Type

from freqtrade import constants
from freqtrade.strategy import import_strategy
from freqtrade.strategy.interface import IStrategy
<<<<<<< HEAD
import tempfile
import os
from pathlib import Path
=======
>>>>>>> 4f642b76

logger = logging.getLogger(__name__)


class StrategyResolver(object):
    """
    This class contains all the logic to load custom strategy class
    """

    __slots__ = ['strategy']

    def __init__(self, config: Optional[Dict] = None) -> None:
        """
        Load the custom class from config parameter
        :param config: configuration dictionary or None
        """
        config = config or {}

        # Verify the strategy is in the configuration, otherwise fallback to the default strategy
        strategy_name = config.get('strategy') or constants.DEFAULT_STRATEGY
        self.strategy: IStrategy = self._load_strategy(strategy_name,
                                                       extra_dir=config.get('strategy_path'))

        # Set attributes
        # Check if we need to override configuration
        if 'minimal_roi' in config:
            self.strategy.minimal_roi = config['minimal_roi']
            logger.info("Override strategy \'minimal_roi\' with value in config file.")

        if 'stoploss' in config:
            self.strategy.stoploss = config['stoploss']
            logger.info(
                "Override strategy \'stoploss\' with value in config file: %s.", config['stoploss']
            )

        if 'ticker_interval' in config:
            self.strategy.ticker_interval = config['ticker_interval']
            logger.info(
                "Override strategy \'ticker_interval\' with value in config file: %s.",
                config['ticker_interval']
            )

        # Sort and apply type conversions
        self.strategy.minimal_roi = OrderedDict(sorted(
            {int(key): value for (key, value) in self.strategy.minimal_roi.items()}.items(),
            key=lambda t: t[0]))
        self.strategy.stoploss = float(self.strategy.stoploss)

    def _load_strategy(
            self, strategy_name: str, extra_dir: Optional[str] = None) -> IStrategy:
        """
        Search and loads the specified strategy.
        :param strategy_name: name of the module to import
        :param extra_dir: additional directory to search for the given strategy
        :return: Strategy instance or None
        """
        current_path = os.path.dirname(os.path.realpath(__file__))
        abs_paths = [
            os.path.join(os.getcwd(), 'user_data', 'strategies'),
            current_path,
        ]

        if extra_dir:
            # Add extra strategy directory on top of search paths
            abs_paths.insert(0, extra_dir)

        if ":" in strategy_name and "http" not in strategy_name:
            print("loading none http based strategy: {}".format(strategy_name))
            strat = strategy_name.split(":")

            if len(strat) == 2:
                temp = Path(tempfile.mkdtemp("freq", "strategy"))
                name = strat[0] + ".py"

                temp.joinpath(name).write_text(urlsafe_b64decode(strat[1]).decode('utf-8'))
                temp.joinpath("__init__.py").touch()

                strategy_name = os.path.splitext(name)[0]

                # register temp path with the bot
                abs_paths.insert(0, temp.absolute())

        for path in abs_paths:
            try:
                strategy = self._search_strategy(path, strategy_name)
                if strategy:
                    logger.info('Using resolved strategy %s from \'%s\'', strategy_name, path)
                    return import_strategy(strategy)
            except FileNotFoundError:
                logger.warning('Path "%s" does not exist', path)

        raise ImportError(
            "Impossible to load Strategy '{}'. This class does not exist"
            " or contains Python code errors".format(strategy_name)
        )

    @staticmethod
    def _get_valid_strategies(module_path: str, strategy_name: str) -> Optional[Type[IStrategy]]:
        """
        Returns a list of all possible strategies for the given module_path
        :param module_path: absolute path to the module
        :param strategy_name: Class name of the strategy
        :return: Tuple with (name, class) or None
        """

        # Generate spec based on absolute path
        spec = importlib.util.spec_from_file_location('unknown', module_path)
        module = importlib.util.module_from_spec(spec)
        spec.loader.exec_module(module)  # type: ignore # importlib does not use typehints

        valid_strategies_gen = (
            obj for name, obj in inspect.getmembers(module, inspect.isclass)
            if strategy_name == name and IStrategy in obj.__bases__
        )
        return next(valid_strategies_gen, None)

    @staticmethod
    def _search_strategy(directory: str, strategy_name: str) -> Optional[IStrategy]:
        """
        Search for the strategy_name in the given directory
        :param directory: relative or absolute directory path
        :return: name of the strategy class
        """
        logger.debug('Searching for strategy %s in \'%s\'', strategy_name, directory)
        for entry in os.listdir(directory):
            # Only consider python files
            if not entry.endswith('.py'):
                logger.debug('Ignoring %s', entry)
                continue
            strategy = StrategyResolver._get_valid_strategies(
                os.path.abspath(os.path.join(directory, entry)), strategy_name
            )
            if strategy:
                return strategy()
        return None<|MERGE_RESOLUTION|>--- conflicted
+++ resolved
@@ -13,12 +13,10 @@
 from freqtrade import constants
 from freqtrade.strategy import import_strategy
 from freqtrade.strategy.interface import IStrategy
-<<<<<<< HEAD
 import tempfile
 import os
 from pathlib import Path
-=======
->>>>>>> 4f642b76
+
 
 logger = logging.getLogger(__name__)
 
@@ -85,8 +83,8 @@
             # Add extra strategy directory on top of search paths
             abs_paths.insert(0, extra_dir)
 
-        if ":" in strategy_name and "http" not in strategy_name:
-            print("loading none http based strategy: {}".format(strategy_name))
+        if ":" in strategy_name:
+            logger.debug(("loading base64 endocded strategy".)
             strat = strategy_name.split(":")
 
             if len(strat) == 2:
